// The Trustfall API requires the adapter to be passed in as an Arc.
// Our adapter is not Send/Sync (it doesn't need it),
// but there's currently nothing we can do about this lint.
#![allow(clippy::arc_with_non_send_sync)]

use std::collections::BTreeMap;
use std::sync::Arc;

use anyhow::Context;
use maplit::btreemap;
use trustfall::{Schema, TryIntoStruct};

use crate::{IndexedCrate, RustdocAdapter};

#[allow(dead_code)]
mod type_level_invariants {
    use crate::{IndexedCrate, RustdocAdapter};

    fn ensure_send_and_sync<T: Send + Sync>(_value: &T) {}

    fn ensure_indexed_crate_is_sync(value: &IndexedCrate<'_>) {
        ensure_send_and_sync(value);
    }

    fn ensure_adapter_is_sync(value: &RustdocAdapter<'_>) {
        ensure_send_and_sync(value);
    }
}

#[test]
fn rustdoc_json_format_version() {
    let path = "./localdata/test_data/reexport/rustdoc.json";
    let content = std::fs::read_to_string(path)
        .with_context(|| format!("Could not load {path} file, did you forget to run ./scripts/regenerate_test_rustdocs.sh ?"))
        .expect("failed to load rustdoc");

    let expected_version = rustdoc_types::FORMAT_VERSION;
    let actual_version = crate::test_util::detect_rustdoc_format_version(&content)
        .expect("unrecognized rustdoc format");

    assert_eq!(
        expected_version, actual_version,
        "Expected to find rustdoc v{expected_version} but got v{actual_version} instead.",
    );
}

#[test]
fn adapter_invariants() {
    // Which rustdoc file we use doesn't really matter,
    // we just need it to create the `RustdocAdapter` struct.
    let path = "./localdata/test_data/impl_for_ref/rustdoc.json";
    let content = std::fs::read_to_string(path)
        .with_context(|| format!("Could not load {path} file, did you forget to run ./scripts/regenerate_test_rustdocs.sh ?"))
        .expect("failed to load rustdoc");

    let crate_ = serde_json::from_str(&content).expect("failed to parse rustdoc");
    let indexed_crate = IndexedCrate::new(&crate_);
    let adapter = RustdocAdapter::new(&indexed_crate, None);
    let schema =
        Schema::parse(include_str!("../rustdoc_schema.graphql")).expect("schema failed to parse");

    trustfall::provider::check_adapter_invariants(&schema, adapter)
}

/// Ensure that methods implemented on references (like `&Foo`) show up in queries.
#[test]
fn impl_for_ref() {
    let path = "./localdata/test_data/impl_for_ref/rustdoc.json";
    let content = std::fs::read_to_string(path)
        .with_context(|| format!("Could not load {path} file, did you forget to run ./scripts/regenerate_test_rustdocs.sh ?"))
        .expect("failed to load rustdoc");

    let crate_ = serde_json::from_str(&content).expect("failed to parse rustdoc");
    let indexed_crate = IndexedCrate::new(&crate_);
    let adapter = RustdocAdapter::new(&indexed_crate, None);

    let query = r#"
{
    Crate {
        item {
            ... on Struct {
                name @filter(op: "=", value: ["$struct"])

                impl @fold @transform(op: "count") @output(name: "matching_methods") {
                    method {
                        name @filter(op: "=", value: ["$method"])
                    }
                }
            }
        }
    }
}
"#;
    let variables = btreemap! {
        "struct" => "StringHolder",
        "method" => "eq",
    };

    let schema =
        Schema::parse(include_str!("../rustdoc_schema.graphql")).expect("schema failed to parse");

    #[derive(Debug, PartialOrd, Ord, PartialEq, Eq, serde::Deserialize)]
    struct Output {
        matching_methods: u64,
    }

    let mut results: Vec<_> =
        trustfall::execute_query(&schema, adapter.into(), query, variables.clone())
            .expect("failed to run query")
            .map(|row| row.try_into_struct().expect("shape mismatch"))
            .collect();
    results.sort_unstable();

    similar_asserts::assert_eq!(
        vec![Output {
            matching_methods: 3
        }],
        results
    );
}

#[test]
fn rustdoc_finds_supertrait() {
    let path = "./localdata/test_data/supertrait/rustdoc.json";
    let content = std::fs::read_to_string(path)
        .with_context(|| format!("Could not load {path} file, did you forget to run ./scripts/regenerate_test_rustdocs.sh ?"))
        .expect("failed to load rustdoc");

    let crate_ = serde_json::from_str(&content).expect("failed to parse rustdoc");
    let indexed_crate = IndexedCrate::new(&crate_);
    let adapter = RustdocAdapter::new(&indexed_crate, None);

    let query = r#"
{
    Crate {
        item {
            ... on Trait {
                supertrait {
                    name @output
                }
            }
        }
    }
}
"#;

    let variables: BTreeMap<&str, &str> = BTreeMap::default();

    let schema =
        Schema::parse(include_str!("../rustdoc_schema.graphql")).expect("schema failed to parse");

    #[derive(Debug, PartialOrd, Ord, PartialEq, Eq, serde::Deserialize)]
    struct Output {
        name: String,
    }

    let mut results: Vec<_> =
        trustfall::execute_query(&schema, adapter.into(), query, variables.clone())
            .expect("failed to run query")
            .map(|row| row.try_into_struct().expect("shape mismatch"))
            .collect();
    results.sort_unstable();

    similar_asserts::assert_eq!(
        vec![
            Output {
                name: "Supertrait".into(),
            },
            Output {
                name: "Supertrait2".into(),
            },
        ],
        results
    );
}

#[test]
fn rustdoc_sealed_traits() {
    let path = "./localdata/test_data/sealed_traits/rustdoc.json";
    let content = std::fs::read_to_string(path)
        .with_context(|| format!("Could not load {path} file, did you forget to run ./scripts/regenerate_test_rustdocs.sh ?"))
        .expect("failed to load rustdoc");

    let crate_ = serde_json::from_str(&content).expect("failed to parse rustdoc");
    let indexed_crate = IndexedCrate::new(&crate_);
    let adapter = RustdocAdapter::new(&indexed_crate, None);

    let query = r#"
{
    Crate {
        item {
            ... on Trait {
                name @output
                sealed @output
            }
        }
    }
}
"#;

    let variables: BTreeMap<&str, &str> = BTreeMap::default();

    let schema =
        Schema::parse(include_str!("../rustdoc_schema.graphql")).expect("schema failed to parse");

    #[derive(Debug, PartialOrd, Ord, PartialEq, Eq, serde::Deserialize)]
    struct Output {
        name: String,
        sealed: bool,
    }

    let mut results: Vec<_> =
        trustfall::execute_query(&schema, adapter.into(), query, variables.clone())
            .expect("failed to run query")
            .map(|row| row.try_into_struct().expect("shape mismatch"))
            .collect();
    results.sort_unstable();

    let mut expected_results = vec![
        Output {
            name: "Sealed".into(),
            sealed: true,
        },
        Output {
            name: "InternalMarker".into(),
            sealed: true,
        },
        Output {
            name: "DirectlyTraitSealed".into(),
            sealed: true,
        },
        Output {
            name: "TransitivelyTraitSealed".into(),
            sealed: true,
        },
        Output {
            name: "SealedTraitWithStdSupertrait".into(),
            sealed: true,
        },
        Output {
            name: "PrivateSealed".into(),
            sealed: true,
        },
        Output {
            name: "SealedWithPrivateSupertrait".into(),
            sealed: true,
        },
        Output {
            name: "Unsealed".into(),
            sealed: false,
        },
        Output {
            name: "MethodSealed".into(),
            sealed: true,
        },
        Output {
            name: "TransitivelyMethodSealed".into(),
            sealed: true,
        },
        Output {
            name: "NotMethodSealedBecauseOfDefaultImpl".into(),
            sealed: false,
        },
        Output {
            name: "NotTransitivelySealed".into(),
            sealed: false,
        },
        Output {
            name: "TraitUnsealedButMethodGenericSealed".into(),
            sealed: false,
        },
        Output {
            name: "NotGenericSealedBecauseOfDefaultImpl".into(),
            sealed: false,
        },
        Output {
            name: "IteratorExt".into(),
            sealed: false,
        },
        Output {
            name: "Iterator".into(),
            sealed: true,
        },
        Output {
            name: "ShadowedSubIterator".into(),
            sealed: true,
        },
        Output {
            name: "Super".into(),
            sealed: false,
        },
        Output {
            name: "Marker".into(),
            sealed: true,
        },
        Output {
            name: "NotGenericSealedBecauseOfPubSupertrait".into(),
            sealed: false,
        },
        Output {
            name: "FullBlanket".into(),
            sealed: true,
        },
        Output {
            name: "PrivateBlanket".into(),
            sealed: true,
        },
        Output {
            name: "RefBlanket".into(),
            sealed: true,
        },
        Output {
            name: "ExternalSupertraitsBlanket".into(),
            sealed: true,
        },
        Output {
            name: "BlanketWithWhereClause".into(),
            sealed: true,
        },
        Output {
            name: "IteratorBlanket".into(),
            sealed: true,
        },
        Output {
            name: "BlanketOverLocalUnsealedTrait".into(),
            sealed: true,
        },
        Output {
            name: "BlanketOverSealedTrait".into(),
            sealed: true,
        },
        Output {
            name: "BlanketOverSealedAndUnsealedTrait".into(),
            sealed: true,
        },
        Output {
            name: "TransitiveBlanket".into(),
            sealed: true,
        },
        Output {
            name: "BlanketOverArc".into(),
            sealed: true,
        },
        Output {
            name: "BlanketOverTuple".into(),
            sealed: true,
        },
        Output {
            name: "BlanketOverSlice".into(),
            sealed: true,
        },
        Output {
            name: "BlanketOverArray".into(),
            sealed: true,
        },
        Output {
            name: "BlanketOverPointer".into(),
            sealed: true,
        },
        Output {
            name: "BlanketUnsealed".into(),
            sealed: false,
        },
        Output {
            name: "RefBlanketUnsealed".into(),
            sealed: false,
        },
        Output {
            name: "ExternalSupertraitsBlanketUnsealed".into(),
            sealed: false,
        },
        Output {
            name: "BlanketWithWhereClauseUnsealed".into(),
            sealed: false,
        },
        Output {
            name: "IteratorBlanketUnsealed".into(),
            sealed: false,
        },
        Output {
            name: "BlanketOverLocalUnsealedTraitUnsealed".into(),
            sealed: false,
        },
        Output {
            name: "BlanketOverSealedTraitSealed".into(),
            sealed: true,
        },
        Output {
            name: "BlanketSealedOverMultiple".into(),
            sealed: true,
        },
        Output {
            name: "TransitiveBlanketUnsealed".into(),
            sealed: false,
        },
        Output {
            name: "BlanketOverArcSealed".into(),
            sealed: true,
        },
        Output {
            name: "BlanketOverTupleSealed".into(),
            sealed: true,
        },
        Output {
            name: "BlanketOverSliceSealed".into(),
            sealed: true,
        },
        Output {
            name: "BlanketOverArraySealed".into(),
            sealed: true,
        },
        Output {
            name: "BlanketOverPointerSealed".into(),
            sealed: true,
        },
    ];
    expected_results.sort_unstable();

    similar_asserts::assert_eq!(expected_results, results,);
}

#[test]
fn rustdoc_finds_consts() {
    let path = "./localdata/test_data/consts/rustdoc.json";
    let content = std::fs::read_to_string(path)
        .with_context(|| format!("Could not load {path} file, did you forget to run ./scripts/regenerate_test_rustdocs.sh ?"))
        .expect("failed to load rustdoc");

    let crate_ = serde_json::from_str(&content).expect("failed to parse rustdoc");
    let indexed_crate = IndexedCrate::new(&crate_);
    let adapter = Arc::new(RustdocAdapter::new(&indexed_crate, None));

    let query = r#"
{
    Crate {
        item {
            ... on Constant {
                name @output
                expr @output
                value @output
                is_literal @output

                importable_path {
                    path @output
                }
            }
        }
    }
}
"#;

    let variables: BTreeMap<&str, &str> = BTreeMap::default();

    let schema =
        Schema::parse(include_str!("../rustdoc_schema.graphql")).expect("schema failed to parse");

    #[derive(Debug, PartialOrd, Ord, PartialEq, Eq, serde::Deserialize)]
    struct Output {
        name: String,
        path: Vec<String>,
        expr: String,
        value: Option<String>,
        is_literal: bool,
    }
    #[derive(Debug, PartialOrd, Ord, PartialEq, Eq, serde::Deserialize)]
    struct OutputSimple {
        name: String,
        path: Vec<String>,
    }

    let mut results: Vec<_> =
        trustfall::execute_query(&schema, adapter.clone(), query, variables.clone())
            .expect("failed to run query")
            .map(|row| row.try_into_struct::<Output>().expect("shape mismatch"))
            .collect();
    results.sort_unstable();
    // to compare to GlobalValue that doesn't Constant-specific properties
    let mut results_simple: Vec<_> =
        trustfall::execute_query(&schema, adapter.clone(), query, variables.clone())
            .expect("failed to run query")
            .map(|row| {
                row.try_into_struct::<OutputSimple>()
                    .expect("shape mismatch")
            })
            .collect();
    results_simple.sort_unstable();

    similar_asserts::assert_eq!(
        vec![
            Output {
                name: "FIRST".into(),
                path: vec!["consts".into(), "FIRST".into()],
                expr: "1".to_string(),
                value: Some("1u32".to_string()),
                is_literal: true,
            },
            Output {
                name: "SECOND".into(),
                path: vec!["consts".into(), "inner".into(), "SECOND".into()],
                expr: "2".to_string(),
                value: Some("2i64".to_string()),
                is_literal: true,
            },
        ],
        results
    );

    // Ensure that querying for GlobalValue items also retrieves all consts.
    let global_values_query = r#"
{
    Crate {
        item {
            ... on GlobalValue {
                name @output

                importable_path {
                    path @output
                }
            }
        }
    }
}
"#;
    let mut global_values_results: Vec<_> =
        trustfall::execute_query(&schema, adapter, global_values_query, variables)
            .expect("failed to run query")
            .map(|row| {
                row.try_into_struct::<OutputSimple>()
                    .expect("shape mismatch")
            })
            .collect();
    global_values_results.sort_unstable();
    assert_eq!(results_simple, global_values_results);
}

#[test]
fn rustdoc_trait_has_associated_types() {
    let path = "./localdata/test_data/traits_with_associated_types/rustdoc.json";
    let content = std::fs::read_to_string(path)
        .with_context(|| format!("Could not load {path} file, did you forget to run ./scripts/regenerate_test_rustdocs.sh ?"))
        .expect("failed to load rustdoc");

    let crate_ = serde_json::from_str(&content).expect("failed to parse rustdoc");
    let indexed_crate = IndexedCrate::new(&crate_);
    let adapter = Arc::new(RustdocAdapter::new(&indexed_crate, None));

    let query = r#"
{
    Crate {
        item {
            ... on Trait {
                associated_type {
                    name @output
                    has_default @output
                }
            }
        }
    }
}
"#;

    let variables: BTreeMap<&str, &str> = BTreeMap::default();

    let schema =
        Schema::parse(include_str!("../rustdoc_schema.graphql")).expect("schema failed to parse");

    #[derive(Debug, PartialOrd, Ord, PartialEq, Eq, serde::Deserialize)]
    struct Output {
        name: String,
        has_default: bool,
    }

    let mut results: Vec<_> =
        trustfall::execute_query(&schema, adapter.clone(), query, variables.clone())
            .expect("failed to run query")
            .map(|row| row.try_into_struct().expect("shape mismatch"))
            .collect();
    results.sort_unstable();

    similar_asserts::assert_eq!(
        vec![
            Output {
                name: "DeserializedType".into(),
                has_default: false,
            },
            Output {
                name: "SerializedType".into(),
                has_default: true,
            },
        ],
        results
    );
}

#[test]
fn rustdoc_finds_statics() {
    let path = "./localdata/test_data/statics/rustdoc.json";
    let content = std::fs::read_to_string(path)
        .with_context(|| format!("Could not load {path} file, did you forget to run ./scripts/regenerate_test_rustdocs.sh ?"))
        .expect("failed to load rustdoc");

    let crate_ = serde_json::from_str(&content).expect("failed to parse rustdoc");
    let indexed_crate = IndexedCrate::new(&crate_);
    let adapter = Arc::new(RustdocAdapter::new(&indexed_crate, None));

    let query = r#"
{
    Crate {
        item {
            ... on Static {
                name @output
                mutable @output

                importable_path {
                    path @output
                }
            }
        }
    }
}
"#;

    let variables: BTreeMap<&str, &str> = BTreeMap::default();

    let schema =
        Schema::parse(include_str!("../rustdoc_schema.graphql")).expect("schema failed to parse");

    #[derive(Debug, PartialOrd, Ord, PartialEq, Eq, serde::Deserialize)]
    struct Output {
        name: String,
        path: Vec<String>,
        mutable: bool,
    }

    let mut results: Vec<_> =
        trustfall::execute_query(&schema, adapter.clone(), query, variables.clone())
            .expect("failed to run query")
            .map(|row| row.try_into_struct().expect("shape mismatch"))
            .collect();
    results.sort_unstable();

    similar_asserts::assert_eq!(
        vec![
            Output {
                name: "FIRST".into(),
                path: vec!["statics".into(), "FIRST".into()],
                mutable: false,
            },
            Output {
                name: "MUT".into(),
                path: vec!["statics".into(), "MUT".into()],
                mutable: true,
            },
            Output {
                name: "SECOND".into(),
                path: vec!["statics".into(), "inner".into(), "SECOND".into()],
                mutable: false,
            },
        ],
        results
    );

    // Ensure that querying for GlobalValue items also retrieves all statics.
    let global_values_query = r#"
{
    Crate {
        item {
            ... on GlobalValue {
                name @output

                importable_path {
                    path @output
                }
            }
        }
    }
}
"#;
    #[derive(Debug, PartialOrd, Ord, PartialEq, Eq, serde::Deserialize)]
    struct OutputWithoutMut {
        name: String,
        path: Vec<String>,
    }

    let mut global_values_results: Vec<OutputWithoutMut> =
        trustfall::execute_query(&schema, adapter, global_values_query, variables)
            .expect("failed to run query")
            .map(|row| row.try_into_struct().expect("shape mismatch"))
            .collect();
    global_values_results.sort_unstable();
    assert_eq!(results.len(), global_values_results.len());
    for (expected, actual) in results.into_iter().zip(global_values_results) {
        assert_eq!(expected.name, actual.name);
        assert_eq!(expected.path, actual.path);
    }
}

#[test]
fn rustdoc_modules() {
    let path = "./localdata/test_data/modules/rustdoc.json";

    let content = std::fs::read_to_string(path)
        .with_context(|| format!("Could not load {path} file, did you forget to run ./scripts/regenerate_test_rustdocs.sh ?"))
        .expect("failed to load rustdoc");

    let crate_ = serde_json::from_str(&content).expect("failed to parse rustdoc");
    let indexed_crate = IndexedCrate::new(&crate_);
    let adapter = Arc::new(RustdocAdapter::new(&indexed_crate, None));

    let mod_query = r#"
{
    Crate {
        item {
            ... on Module {
                module: name @output
                is_stripped @output

                item @fold {
                    members: name @output
                    types: __typename @output
                }

                importable_path @fold {
                    paths: path @output
                }
            }
        }
    }
}
"#;

    let variables: BTreeMap<&str, &str> = BTreeMap::default();

    let schema =
        Schema::parse(include_str!("../rustdoc_schema.graphql")).expect("schema failed to parse");

    #[derive(Debug, PartialOrd, Ord, PartialEq, Eq, serde::Deserialize)]
    struct Output {
        module: String,
        is_stripped: bool,
        members: Vec<Option<String>>,
        types: Vec<String>,
        paths: Vec<Vec<String>>,
    }

    let mut results: Vec<Output> =
        trustfall::execute_query(&schema, adapter.clone(), mod_query, variables.clone())
            .expect("failed to run query")
            .map(|row| row.try_into_struct().expect("shape mismatch"))
            .collect();
    results.sort_unstable();

    similar_asserts::assert_eq!(
        vec![
            Output {
                module: "hello".into(),
                is_stripped: false,
                members: vec![Some("world".into()), Some("T2".into())],
                types: vec!["Module".into(), "Struct".into()],
                paths: vec![
                    vec!["modules".into(), "hello".into()],
                    vec!["modules".into(), "hi".into()]
                ],
            },
            Output {
                module: "inner".into(),
                is_stripped: false,
                members: vec![Some("T4".into(),),],
                types: vec!["Struct".into()],
                paths: vec![],
            },
            Output {
                module: "modules".into(),
                is_stripped: false,
                members: vec![Some("hello".into()), Some("outer".into())],
                types: vec!["Module".into(), "Module".into()],
                paths: vec![vec!["modules".into()]],
            },
            Output {
                module: "outer".into(),
                is_stripped: false,
                members: vec![Some("inner".into()), Some("T3".into())],
                types: vec!["Module".into(), "Struct".into()],
                paths: vec![vec!["modules".into(), "outer".into()]],
            },
            Output {
                module: "world".into(),
                is_stripped: false,
                members: vec![Some("T1".into())],
                types: vec!["Struct".into()],
                paths: vec![
                    vec!["modules".into(), "hello".into(), "world".into()],
                    vec!["modules".into(), "hi".into(), "world".into()],
                ],
            },
        ],
        results
    );

    let root_query = r#"
{
    Crate {
        root_module {
            module: name @output
            is_stripped @output

            item @fold {
                members: name @output
                types: __typename @output
            }

            importable_path @fold {
                paths: path @output
            }
        }
    }
}
"#;

    let results: Vec<Output> =
        trustfall::execute_query(&schema, adapter.clone(), root_query, variables.clone())
            .expect("failed to run query")
            .map(|row| row.try_into_struct().expect("shape mismatch"))
            .collect();

    similar_asserts::assert_eq!(
        vec![Output {
            module: "modules".into(),
            is_stripped: false,
            members: vec![Some("hello".into()), Some("outer".into())],
            types: vec!["Module".into(), "Module".into()],
            paths: vec![vec!["modules".into()]]
        }],
        results
    );
}

#[test]
fn rustdoc_associated_consts() {
    let path = "./localdata/test_data/associated_consts/rustdoc.json";
    let content = std::fs::read_to_string(path)
        .with_context(|| format!("Could not load {path} file, did you forget to run ./scripts/regenerate_test_rustdocs.sh ?"))
        .expect("failed to load rustdoc");

    let crate_ = serde_json::from_str(&content).expect("failed to parse rustdoc");
    let indexed_crate = IndexedCrate::new(&crate_);
    let adapter = Arc::new(RustdocAdapter::new(&indexed_crate, None));

    let impl_owner_query = r#"
{
    Crate {
        item {
            ... on ImplOwner {
                inherent_impl {
                    associated_constant {
                        name @output
                        default @output
                    }
                }
            }
        }
    }
}
"#;
    let trait_query = r#"
{
    Crate {
        item {
            ... on Trait {
                associated_constant {
                    name @output
                    default @output
                }
            }
        }
    }
}
"#;

    let variables: BTreeMap<&str, &str> = BTreeMap::default();

    let schema =
        Schema::parse(include_str!("../rustdoc_schema.graphql")).expect("schema failed to parse");

    #[derive(Debug, PartialOrd, Ord, PartialEq, Eq, serde::Deserialize)]
    struct Output {
        name: String,
        default: Option<String>,
    }

    let mut results: Vec<_> = trustfall::execute_query(
        &schema,
        adapter.clone(),
        impl_owner_query,
        variables.clone(),
    )
    .expect("failed to run query")
    .map(|row| row.try_into_struct().expect("shape mismatch"))
    .collect();
    results.sort_unstable();

    similar_asserts::assert_eq!(
        vec![Output {
            name: "START".into(),
            default: Some("0".into()),
        },],
        results
    );

    let mut results: Vec<_> =
        trustfall::execute_query(&schema, adapter.clone(), trait_query, variables.clone())
            .expect("failed to run query")
            .map(|row| row.try_into_struct().expect("shape mismatch"))
            .collect();
    results.sort_unstable();

    similar_asserts::assert_eq!(
        vec![
            Output {
                name: "DEFAULT_BATCH_SIZE".into(),
                default: Some("16".into()),
            },
            Output {
                name: "INVALID_BATCH_SIZE".into(),
                default: Some("_".into()), // evaluating a const expression
            },
            Output {
                name: "LOG_AS".into(),
                default: Some("\"[batch]\"".into()),
            },
            Output {
                name: "MAX_BATCH_SIZE".into(),
                default: None,
            },
            Output {
                name: "MIN_BATCH_SIZE".into(),
                default: Some("_".into()), // call to a `const fn`
            },
        ],
        results
    );
}

#[test]
fn function_abi() {
    let path = "./localdata/test_data/function_abi/rustdoc.json";
    let content = std::fs::read_to_string(path)
        .with_context(|| format!("Could not load {path} file, did you forget to run ./scripts/regenerate_test_rustdocs.sh ?"))
        .expect("failed to load rustdoc");

    let crate_ = serde_json::from_str(&content).expect("failed to parse rustdoc");
    let indexed_crate = IndexedCrate::new(&crate_);
    let adapter = Arc::new(RustdocAdapter::new(&indexed_crate, None));

    let query = r#"
{
    Crate {
        item {
            ... on Function {
                name @output

                abi_: abi {
                    name @output
                    raw_name @output
                    unwind @output
                }
            }
        }
    }
}
"#;

    let variables: BTreeMap<&str, &str> = BTreeMap::default();

    let schema =
        Schema::parse(include_str!("../rustdoc_schema.graphql")).expect("schema failed to parse");

    #[derive(Debug, PartialOrd, Ord, PartialEq, Eq, serde::Deserialize)]
    struct Output {
        name: String,
        abi_name: String,
        abi_raw_name: String,
        abi_unwind: Option<bool>,
    }

    let mut results: Vec<_> =
        trustfall::execute_query(&schema, adapter.clone(), query, variables.clone())
            .expect("failed to run query")
            .map(|row| row.try_into_struct().expect("shape mismatch"))
            .collect();
    results.sort_unstable();

    similar_asserts::assert_eq!(
        vec![
            Output {
                name: "example_not_unwind".into(),
                abi_name: "C".into(),
                abi_raw_name: "C".into(),
                abi_unwind: Some(false),
            },
            Output {
                name: "example_unwind".into(),
                abi_name: "C".into(),
                abi_raw_name: "C-unwind".into(),
                abi_unwind: Some(true),
            },
            Output {
                name: "rust_abi".into(),
                abi_name: "Rust".into(),
                abi_raw_name: "Rust".into(),
                abi_unwind: Some(true),
            },
        ],
        results
    );
}

#[test]
fn function_export_name() {
    let path = "./localdata/test_data/function_export_name/rustdoc.json";
    let content = std::fs::read_to_string(path)
        .with_context(|| format!("Could not load {path} file, did you forget to run ./scripts/regenerate_test_rustdocs.sh ?"))
        .expect("failed to load rustdoc");

    let crate_ = serde_json::from_str(&content).expect("failed to parse rustdoc");
    let indexed_crate = IndexedCrate::new(&crate_);
    let adapter = Arc::new(RustdocAdapter::new(&indexed_crate, None));

    let query = r#"
{
    Crate {
        item {
            ... on Function {
                name @output
                export_name @output
                visibility_limit @output
            }
        }
    }
}
"#;

    let variables: BTreeMap<&str, &str> = BTreeMap::default();

    let schema =
        Schema::parse(include_str!("../rustdoc_schema.graphql")).expect("schema failed to parse");

    #[derive(Debug, PartialOrd, Ord, PartialEq, Eq, serde::Deserialize)]
    struct Output {
        name: String,
        export_name: Option<String>,
        visibility_limit: String,
    }

    let mut results: Vec<_> =
        trustfall::execute_query(&schema, adapter.clone(), query, variables.clone())
            .expect("failed to run query")
            .map(|row| row.try_into_struct().expect("shape mismatch"))
            .collect();
    results.sort_unstable();

    similar_asserts::assert_eq!(
        vec![
            Output {
                name: "example_export_name".into(),
                export_name: Some("renamed".into()),
                visibility_limit: "public".into(),
            },
            Output {
                name: "example_not_mangled".into(),
                export_name: Some("example_not_mangled".into()),
                visibility_limit: "public".into(),
            },
            Output {
                name: "mangled".into(),
                export_name: None,
                visibility_limit: "public".into(),
            },
            Output {
                name: "private_export_name".into(),
                export_name: Some("private_renamed".into()),
                visibility_limit: "crate".into(),
            },
            Output {
                name: "private_not_mangled".into(),
                export_name: Some("private_not_mangled".into()),
                visibility_limit: "crate".into(),
            },
        ],
        results
    );
}

#[test]
fn importable_paths() {
    let path = "./localdata/test_data/importable_paths/rustdoc.json";
    let content = std::fs::read_to_string(path)
        .with_context(|| format!("Could not load {path} file, did you forget to run ./scripts/regenerate_test_rustdocs.sh ?"))
        .expect("failed to load rustdoc");

    let crate_ = serde_json::from_str(&content).expect("failed to parse rustdoc");
    let indexed_crate = IndexedCrate::new(&crate_);
    let adapter = Arc::new(RustdocAdapter::new(&indexed_crate, None));

    let query = r#"
{
    Crate {
        item {
            ... on Struct {
                name @output
                importable_path {
                    path @output
                    doc_hidden @output
                    deprecated @output
                    public_api @output
                }
            }
        }
    }
}
"#;

    let variables: BTreeMap<&str, &str> = BTreeMap::default();

    let schema =
        Schema::parse(include_str!("../rustdoc_schema.graphql")).expect("schema failed to parse");

    #[derive(Debug, PartialOrd, Ord, PartialEq, Eq, serde::Deserialize)]
    struct Output {
        name: String,
        path: Vec<String>,
        doc_hidden: bool,
        deprecated: bool,
        public_api: bool,
    }

    let mut results: Vec<_> =
        trustfall::execute_query(&schema, adapter.clone(), query, variables.clone())
            .expect("failed to run query")
            .map(|row| row.try_into_struct().expect("shape mismatch"))
            .collect();
    results.sort_unstable();

    // We write the results in the order the items appear in the test file,
    // and sort them afterward in order to compare with the (sorted) query results.
    // This makes it easier to verify that the expected data here is correct
    // by reading it side-by-side with the file.
    let mut expected_results = vec![
        Output {
            name: "PublicImportable".into(),
            path: vec!["importable_paths".into(), "PublicImportable".into()],
            doc_hidden: false,
            deprecated: false,
            public_api: true,
        },
        Output {
            name: "ModuleHidden".into(),
            path: vec![
                "importable_paths".into(),
                "hidden".into(),
                "ModuleHidden".into(),
            ],
            doc_hidden: true,
            deprecated: false,
            public_api: false,
        },
        Output {
            name: "DeprecatedModuleHidden".into(),
            path: vec![
                "importable_paths".into(),
                "hidden".into(),
                "DeprecatedModuleHidden".into(),
            ],
            doc_hidden: true,
            deprecated: true,
            public_api: true,
        },
        Output {
            name: "ModuleDeprecatedModuleHidden".into(),
            path: vec![
                "importable_paths".into(),
                "hidden".into(),
                "deprecated".into(),
                "ModuleDeprecatedModuleHidden".into(),
            ],
            doc_hidden: true,
            deprecated: true,
            public_api: true,
        },
        Output {
            name: "Hidden".into(),
            path: vec![
                "importable_paths".into(),
                "submodule".into(),
                "Hidden".into(),
            ],
            doc_hidden: true,
            deprecated: false,
            public_api: false,
        },
        Output {
            name: "DeprecatedHidden".into(),
            path: vec![
                "importable_paths".into(),
                "submodule".into(),
                "DeprecatedHidden".into(),
            ],
            doc_hidden: true,
            deprecated: true,
            public_api: true,
        },
        Output {
            name: "ModuleDeprecated".into(),
            path: vec![
                "importable_paths".into(),
                "deprecated".into(),
                "ModuleDeprecated".into(),
            ],
            doc_hidden: false,
            deprecated: true,
            public_api: true,
        },
        Output {
            name: "ModuleDeprecatedHidden".into(),
            path: vec![
                "importable_paths".into(),
                "deprecated".into(),
                "ModuleDeprecatedHidden".into(),
            ],
            doc_hidden: true,
            deprecated: true,
            public_api: true,
        },
        Output {
            name: "ModuleHidden".into(),
            path: vec!["importable_paths".into(), "UsedVisible".into()],
            doc_hidden: false,
            deprecated: false,
            public_api: true,
        },
        Output {
            name: "Hidden".into(),
            path: vec!["importable_paths".into(), "UsedHidden".into()],
            doc_hidden: true,
            deprecated: false,
            public_api: false,
        },
        Output {
            name: "ModuleDeprecated".into(),
            path: vec!["importable_paths".into(), "UsedModuleDeprecated".into()],
            doc_hidden: false,
            deprecated: true,
            public_api: true,
        },
        Output {
            name: "ModuleDeprecatedHidden".into(),
            path: vec![
                "importable_paths".into(),
                "UsedModuleDeprecatedHidden".into(),
            ],
            doc_hidden: true,
            deprecated: true,
            public_api: true,
        },
        Output {
            name: "PublicImportable".into(),
            path: vec![
                "importable_paths".into(),
                "reexports".into(),
                "DeprecatedReexport".into(),
            ],
            doc_hidden: false,
            deprecated: true,
            public_api: true,
        },
        Output {
            name: "PublicImportable".into(),
            path: vec![
                "importable_paths".into(),
                "reexports".into(),
                "HiddenReexport".into(),
            ],
            doc_hidden: true,
            deprecated: false,
            public_api: false,
        },
        Output {
            name: "ModuleDeprecated".into(),
            path: vec![
                "importable_paths".into(),
                "reexports".into(),
                "HiddenDeprecatedReexport".into(),
            ],
            doc_hidden: true,
            deprecated: true,
            public_api: true,
        },
        Output {
            name: "Aliased".into(),
            path: vec!["importable_paths".into(), "Aliased".into()],
            doc_hidden: true,
            deprecated: false,
            public_api: false,
        },
    ];
    expected_results.sort_unstable();

    similar_asserts::assert_eq!(expected_results, results);
}

#[test]
fn item_own_public_api_properties() {
    let path = "./localdata/test_data/importable_paths/rustdoc.json";
    let content = std::fs::read_to_string(path)
        .with_context(|| format!("Could not load {path} file, did you forget to run ./scripts/regenerate_test_rustdocs.sh ?"))
        .expect("failed to load rustdoc");

    let crate_ = serde_json::from_str(&content).expect("failed to parse rustdoc");
    let indexed_crate = IndexedCrate::new(&crate_);
    let adapter = Arc::new(RustdocAdapter::new(&indexed_crate, None));

    let query = r#"
{
    Crate {
        item {
            ... on Struct {
                name @output
                doc_hidden @output
                deprecated @output
                public_api_eligible @output
            }
        }
    }
}
"#;

    let variables: BTreeMap<&str, &str> = BTreeMap::default();

    let schema =
        Schema::parse(include_str!("../rustdoc_schema.graphql")).expect("schema failed to parse");

    #[derive(Debug, PartialOrd, Ord, PartialEq, Eq, serde::Deserialize)]
    struct Output {
        name: String,
        doc_hidden: bool,
        deprecated: bool,
        public_api_eligible: bool,
    }

    let mut results: Vec<_> =
        trustfall::execute_query(&schema, adapter.clone(), query, variables.clone())
            .expect("failed to run query")
            .map(|row| row.try_into_struct().expect("shape mismatch"))
            .collect();
    results.sort_unstable();

    // We are checking whether the *items themselves* are deprecated / hidden.
    // We are *not* checking whether their paths are deprecated or hidden.
    // Recall that Rust propagates deprecations into child item definitions,
    // but does not propagate "hidden"-ness.
    //
    // We write the results in the order the items appear in the test file,
    // and sort them afterward in order to compare with the (sorted) query results.
    // This makes it easier to verify that the expected data here is correct
    // by reading it side-by-side with the file.
    let mut expected_results = vec![
        Output {
            name: "PublicImportable".into(),
            doc_hidden: false,
            deprecated: false,
            public_api_eligible: true,
        },
        Output {
            name: "PubInPriv".into(),
            doc_hidden: false,
            deprecated: false,
            public_api_eligible: true,
        },
        Output {
            name: "Private".into(),
            doc_hidden: false,
            deprecated: false,
            public_api_eligible: false,
        },
        Output {
            name: "ModuleHidden".into(),
            doc_hidden: false,
            deprecated: false,
            public_api_eligible: true,
        },
        Output {
            name: "DeprecatedModuleHidden".into(),
            doc_hidden: false,
            deprecated: true,
            public_api_eligible: true,
        },
        Output {
            name: "ModuleDeprecatedModuleHidden".into(),
            doc_hidden: false,
            deprecated: true,
            public_api_eligible: true,
        },
        Output {
            name: "Hidden".into(),
            doc_hidden: true,
            deprecated: false,
            public_api_eligible: false,
        },
        Output {
            name: "DeprecatedHidden".into(),
            doc_hidden: true,
            deprecated: true,
            public_api_eligible: true,
        },
        Output {
            name: "ModuleDeprecated".into(),
            doc_hidden: false,
            deprecated: true,
            public_api_eligible: true,
        },
        Output {
            name: "ModuleDeprecatedHidden".into(),
            doc_hidden: true,
            deprecated: true,
            public_api_eligible: true,
        },
        Output {
            name: "Aliased".into(),
            doc_hidden: true,
            deprecated: false,
            public_api_eligible: false,
        },
    ];
    expected_results.sort_unstable();

    similar_asserts::assert_eq!(expected_results, results);
}

/// Enum variants have as-if-public visibility by default -- they are public if the enum is public.
#[test]
fn enum_variant_public_api_eligible() {
    let path = "./localdata/test_data/importable_paths/rustdoc.json";
    let content = std::fs::read_to_string(path)
        .with_context(|| format!("Could not load {path} file, did you forget to run ./scripts/regenerate_test_rustdocs.sh ?"))
        .expect("failed to load rustdoc");

    let crate_ = serde_json::from_str(&content).expect("failed to parse rustdoc");
    let indexed_crate = IndexedCrate::new(&crate_);
    let adapter = Arc::new(RustdocAdapter::new(&indexed_crate, None));

    let query = r#"
{
    Crate {
        item {
            ... on Variant {
                name @output
                doc_hidden @output
                deprecated @output
                public_api_eligible @output
            }
        }
    }
}
"#;

    let variables: BTreeMap<&str, &str> = BTreeMap::default();

    let schema =
        Schema::parse(include_str!("../rustdoc_schema.graphql")).expect("schema failed to parse");

    #[derive(Debug, PartialOrd, Ord, PartialEq, Eq, serde::Deserialize)]
    struct Output {
        name: String,
        doc_hidden: bool,
        deprecated: bool,
        public_api_eligible: bool,
    }

    let mut results: Vec<_> =
        trustfall::execute_query(&schema, adapter.clone(), query, variables.clone())
            .expect("failed to run query")
            .map(|row| row.try_into_struct().expect("shape mismatch"))
            .collect();
    results.sort_unstable();

    // We are checking whether the *items themselves* are deprecated / hidden.
    // We are *not* checking whether their paths are deprecated or hidden.
    // This is why it doesn't matter that the enum itself is private.
    //
    // We write the results in the order the items appear in the test file,
    // and sort them afterward in order to compare with the (sorted) query results.
    // This makes it easier to verify that the expected data here is correct
    // by reading it side-by-side with the file.
    let mut expected_results = vec![
        Output {
            name: "NotHidden".into(),
            doc_hidden: false,
            deprecated: false,
            public_api_eligible: true,
        },
        Output {
            name: "Deprecated".into(),
            doc_hidden: false,
            deprecated: true,
            public_api_eligible: true,
        },
        Output {
            name: "DeprecatedHidden".into(),
            doc_hidden: true,
            deprecated: true,
            public_api_eligible: true,
        },
        Output {
            name: "Hidden".into(),
            doc_hidden: true,
            deprecated: false,
            public_api_eligible: false,
        },
    ];
    expected_results.sort_unstable();

    similar_asserts::assert_eq!(expected_results, results);
}

/// Trait associated items have as-if-public visibility by default.
#[test]
fn trait_associated_items_public_api_eligible() {
    let path = "./localdata/test_data/importable_paths/rustdoc.json";
    let content = std::fs::read_to_string(path)
        .with_context(|| format!("Could not load {path} file, did you forget to run ./scripts/regenerate_test_rustdocs.sh ?"))
        .expect("failed to load rustdoc");

    let crate_ = serde_json::from_str(&content).expect("failed to parse rustdoc");
    let indexed_crate = IndexedCrate::new(&crate_);
    let adapter = Arc::new(RustdocAdapter::new(&indexed_crate, None));

    let query = r#"
{
    Crate {
        item {
            ... on Trait {
                name @filter(op: "=", value: ["$trait"])

                associated_type {
                    name @output
                    doc_hidden @output
                    deprecated @output
                    public_api_eligible @output
                }
            }
        }
    }
}
"#;

    let variables: BTreeMap<&str, &str> = btreemap! {
        "trait" => "SomeTrait"
    };

    let schema =
        Schema::parse(include_str!("../rustdoc_schema.graphql")).expect("schema failed to parse");

    #[derive(Debug, PartialOrd, Ord, PartialEq, Eq, serde::Deserialize)]
    struct Output {
        name: String,
        doc_hidden: bool,
        deprecated: bool,
        public_api_eligible: bool,
    }

    let mut results: Vec<_> =
        trustfall::execute_query(&schema, adapter.clone(), query, variables.clone())
            .expect("failed to run query")
            .map(|row| row.try_into_struct().expect("shape mismatch"))
            .collect();
    results.sort_unstable();

    similar_asserts::assert_eq!(
        vec![Output {
            name: "T".into(),
            doc_hidden: true,
            deprecated: true,
            public_api_eligible: true
        },],
        results
    );

    let query = r#"
{
    Crate {
        item {
            ... on Trait {
                name @filter(op: "=", value: ["$trait"])

                associated_constant {
                    name @output
                    doc_hidden @output
                    deprecated @output
                    public_api_eligible @output
                }
            }
        }
    }
}
"#;

    let mut results: Vec<_> =
        trustfall::execute_query(&schema, adapter.clone(), query, variables.clone())
            .expect("failed to run query")
            .map(|row| row.try_into_struct().expect("shape mismatch"))
            .collect();
    results.sort_unstable();

    similar_asserts::assert_eq!(
        vec![Output {
            name: "N".into(),
            doc_hidden: true,
            deprecated: true,
            public_api_eligible: true
        },],
        results
    );

    let query = r#"
{
    Crate {
        item {
            ... on Trait {
                name @filter(op: "=", value: ["$trait"])

                method {
                    name @output
                    doc_hidden @output
                    deprecated @output
                    public_api_eligible @output
                }
            }
        }
    }
}
"#;

    let mut results: Vec<_> =
        trustfall::execute_query(&schema, adapter.clone(), query, variables.clone())
            .expect("failed to run query")
            .map(|row| row.try_into_struct().expect("shape mismatch"))
            .collect();
    results.sort_unstable();

    similar_asserts::assert_eq!(
        vec![Output {
            name: "associated".into(),
            doc_hidden: true,
            deprecated: true,
            public_api_eligible: true
        },],
        results
    );
}

#[test]
fn unions() {
    let path = "./localdata/test_data/unions/rustdoc.json";
    let content = std::fs::read_to_string(path)
        .with_context(|| format!("Could not load {path} file, did you forget to run ./scripts/regenerate_test_rustdocs.sh ?"))
        .expect("failed to load rustdoc");

    let crate_ = serde_json::from_str(&content).expect("failed to parse rustdoc");
    let indexed_crate = IndexedCrate::new(&crate_);
    let adapter = Arc::new(RustdocAdapter::new(&indexed_crate, None));

    // Part 1: make sure unions have correct visibility (similart to importable_paths
    // test case)

    let query = r#"
{
    Crate {
        item {
            ... on Union {
                name @output
                importable_path {
                    path @output
                    doc_hidden @output
                    deprecated @output
                    public_api @output
                }
            }
        }
    }
}
"#;

    let variables: BTreeMap<&str, &str> = BTreeMap::default();

    let schema =
        Schema::parse(include_str!("../rustdoc_schema.graphql")).expect("schema failed to parse");

    #[derive(Debug, PartialOrd, Ord, PartialEq, Eq, serde::Deserialize)]
    struct Output {
        name: String,
        path: Vec<String>,
        doc_hidden: bool,
        deprecated: bool,
        public_api: bool,
    }

    let mut results: Vec<_> =
        trustfall::execute_query(&schema, adapter.clone(), query, variables.clone())
            .expect("failed to run query")
            .map(|row| row.try_into_struct().expect("shape mismatch"))
            .collect();
    results.sort_unstable();

    // We write the results in the order the items appear in the test file,
    // and sort them afterward in order to compare with the (sorted) query results.
    // This makes it easier to verify that the expected data here is correct
    // by reading it side-by-side with the file.
    let mut expected_results = vec![
        Output {
            name: "PublicImportable".into(),
            path: vec!["unions".into(), "PublicImportable".into()],
            doc_hidden: false,
            deprecated: false,
            public_api: true,
        },
        Output {
            name: "ModuleHidden".into(),
            path: vec!["unions".into(), "hidden".into(), "ModuleHidden".into()],
            doc_hidden: true,
            deprecated: false,
            public_api: false,
        },
        Output {
            name: "DeprecatedModuleHidden".into(),
            path: vec![
                "unions".into(),
                "hidden".into(),
                "DeprecatedModuleHidden".into(),
            ],
            doc_hidden: true,
            deprecated: true,
            public_api: true,
        },
        Output {
            name: "ModuleDeprecatedModuleHidden".into(),
            path: vec![
                "unions".into(),
                "hidden".into(),
                "deprecated".into(),
                "ModuleDeprecatedModuleHidden".into(),
            ],
            doc_hidden: true,
            deprecated: true,
            public_api: true,
        },
        Output {
            name: "Hidden".into(),
            path: vec!["unions".into(), "submodule".into(), "Hidden".into()],
            doc_hidden: true,
            deprecated: false,
            public_api: false,
        },
        Output {
            name: "DeprecatedHidden".into(),
            path: vec![
                "unions".into(),
                "submodule".into(),
                "DeprecatedHidden".into(),
            ],
            doc_hidden: true,
            deprecated: true,
            public_api: true,
        },
        Output {
            name: "ModuleDeprecated".into(),
            path: vec![
                "unions".into(),
                "deprecated".into(),
                "ModuleDeprecated".into(),
            ],
            doc_hidden: false,
            deprecated: true,
            public_api: true,
        },
        Output {
            name: "ModuleDeprecatedHidden".into(),
            path: vec![
                "unions".into(),
                "deprecated".into(),
                "ModuleDeprecatedHidden".into(),
            ],
            doc_hidden: true,
            deprecated: true,
            public_api: true,
        },
        Output {
            name: "ModuleHidden".into(),
            path: vec!["unions".into(), "UsedVisible".into()],
            doc_hidden: false,
            deprecated: false,
            public_api: true,
        },
        Output {
            name: "Hidden".into(),
            path: vec!["unions".into(), "UsedHidden".into()],
            doc_hidden: true,
            deprecated: false,
            public_api: false,
        },
        Output {
            name: "ModuleDeprecated".into(),
            path: vec!["unions".into(), "UsedModuleDeprecated".into()],
            doc_hidden: false,
            deprecated: true,
            public_api: true,
        },
        Output {
            name: "ModuleDeprecatedHidden".into(),
            path: vec!["unions".into(), "UsedModuleDeprecatedHidden".into()],
            doc_hidden: true,
            deprecated: true,
            public_api: true,
        },
        Output {
            name: "PublicImportable".into(),
            path: vec![
                "unions".into(),
                "reexports".into(),
                "DeprecatedReexport".into(),
            ],
            doc_hidden: false,
            deprecated: true,
            public_api: true,
        },
        Output {
            name: "PublicImportable".into(),
            path: vec!["unions".into(), "reexports".into(), "HiddenReexport".into()],
            doc_hidden: true,
            deprecated: false,
            public_api: false,
        },
        Output {
            name: "ModuleDeprecated".into(),
            path: vec![
                "unions".into(),
                "reexports".into(),
                "HiddenDeprecatedReexport".into(),
            ],
            doc_hidden: true,
            deprecated: true,
            public_api: true,
        },
    ];
    expected_results.sort_unstable();

    similar_asserts::assert_eq!(expected_results, results);

    // Part 2: make sure union data is properly queryable

    let query = r#"
{
    Crate {
        item {
            ... on Module {
                name @filter(op: "=", value: ["$data"])

                item {
                    ... on Union {
                        union_name: name @output
                        field @fold {
                            visibility_limit @filter(op: "=", value: ["$public"])
                            name @output
                            raw_type {
                                type_name: name @output
                            }
                        }
                    }
                }
            }
        }
    }
}"#;

    let variables: BTreeMap<&str, &str> = btreemap! { "data" => "data" , "public" => "public"};

    #[derive(Debug, PartialOrd, Ord, PartialEq, Eq, serde::Deserialize)]
    struct FieldInfo {
        union_name: String,
        name: Vec<String>,
        type_name: Vec<String>,
    }

    let mut results: Vec<_> =
        trustfall::execute_query(&schema, adapter.clone(), query, variables.clone())
            .expect("failed to run query")
            .map(|row| row.try_into_struct::<FieldInfo>().expect("shape mismatch"))
            .collect();
    results.sort_unstable();

    // We write the results in the order the items appear in the test file,
    // and sort them afterward in order to compare with the (sorted) query results.
    // This makes it easier to verify that the expected data here is correct
    // by reading it side-by-side with the file.
    let mut expected_results = vec![
        FieldInfo {
            union_name: "NoFieldsPublic".into(),
            name: vec![],
            type_name: vec![],
        },
        FieldInfo {
            union_name: "SomeFieldsPublic".into(),
            name: vec!["y".into()],
            type_name: vec!["f32".into()],
        },
        FieldInfo {
            union_name: "AllFieldsPublic".into(),
            name: vec!["x".into(), "y".into()],
            type_name: vec!["usize".into(), "f32".into()],
        },
    ];
    expected_results.sort_unstable();

    similar_asserts::assert_eq!(expected_results, results);
}

#[test]
<<<<<<< HEAD
fn enum_discriminants() {
    let path = "./localdata/test_data/enum_discriminants/rustdoc.json";
=======
fn function_has_body() {
    let path = "./localdata/test_data/function_has_body/rustdoc.json";
>>>>>>> 32418dda
    let content = std::fs::read_to_string(path)
        .with_context(|| format!("Could not load {path} file, did you forget to run ./scripts/regenerate_test_rustdocs.sh ?"))
        .expect("failed to load rustdoc");

    let crate_ = serde_json::from_str(&content).expect("failed to parse rustdoc");
    let indexed_crate = IndexedCrate::new(&crate_);
<<<<<<< HEAD
    let adapter = RustdocAdapter::new(&indexed_crate, None);
=======
    let adapter = Arc::new(RustdocAdapter::new(&indexed_crate, None));
>>>>>>> 32418dda

    let query = r#"
{
    Crate {
        item {
<<<<<<< HEAD
            ... on Enum {
                enum_name: name @output
                variant {
                    variant_name: name @output
                    discriminant @optional {
                        value @output
                    }
                }
            }
        }
    }
}
"#;
    let variables: BTreeMap<&str, &str> = btreemap! {};
=======
            ... on Function {
                name @output
                has_body @output
            }
        }
    }
}
"#;

    let variables: BTreeMap<&str, &str> = BTreeMap::default();
>>>>>>> 32418dda

    let schema =
        Schema::parse(include_str!("../rustdoc_schema.graphql")).expect("schema failed to parse");

    #[derive(Debug, PartialOrd, Ord, PartialEq, Eq, serde::Deserialize)]
    struct Output {
<<<<<<< HEAD
        enum_name: String,
        variant_name: String,
        value: Option<String>,
    }

    let mut results: Vec<Output> =
        trustfall::execute_query(&schema, adapter.into(), query, variables.clone())
=======
        name: String,
        has_body: bool,
    }

    let mut results: Vec<_> =
        trustfall::execute_query(&schema, adapter.clone(), query, variables.clone())
>>>>>>> 32418dda
            .expect("failed to run query")
            .map(|row| row.try_into_struct().expect("shape mismatch"))
            .collect();
    results.sort_unstable();

<<<<<<< HEAD
    similar_asserts::assert_eq!(
        vec![
            Output {
                enum_name: "A".into(),
                variant_name: "Five".into(),
                value: Some("100".into(),),
            },
            Output {
                enum_name: "A".into(),
                variant_name: "Four".into(),
                value: Some("99".into(),),
            },
            Output {
                enum_name: "A".into(),
                variant_name: "One".into(),
                value: Some("1".into(),),
            },
            Output {
                enum_name: "A".into(),
                variant_name: "Three".into(),
                value: Some("3".into(),),
            },
            Output {
                enum_name: "A".into(),
                variant_name: "Two".into(),
                value: Some("2".into(),),
            },
            Output {
                enum_name: "A".into(),
                variant_name: "Zero".into(),
                value: Some("0".into(),),
            },
            Output {
                enum_name: "Fieldful".into(),
                variant_name: "Struct".into(),
                value: Some("2".into(),),
            },
            Output {
                enum_name: "Fieldful".into(),
                variant_name: "Tuple".into(),
                value: Some("1".into(),),
            },
            Output {
                enum_name: "Fieldful".into(),
                variant_name: "Unit".into(),
                value: Some("0".into(),),
            },
            Output {
                enum_name: "Fieldful".into(),
                variant_name: "Unit2".into(),
                value: Some("9".into(),),
            },
            Output {
                enum_name: "FieldfulNoRepr".into(),
                variant_name: "Struct".into(),
                value: Some("2".into(),),
            },
            Output {
                enum_name: "FieldfulNoRepr".into(),
                variant_name: "Tuple".into(),
                value: Some("1".into(),),
            },
            Output {
                enum_name: "FieldfulNoRepr".into(),
                variant_name: "Unit".into(),
                value: Some("0".into(),),
            },
            Output {
                enum_name: "FieldlessWithDiscrimants".into(),
                variant_name: "First".into(),
                value: Some("10".into(),),
            },
            Output {
                enum_name: "FieldlessWithDiscrimants".into(),
                variant_name: "Second".into(),
                value: Some("20".into(),),
            },
            Output {
                enum_name: "FieldlessWithDiscrimants".into(),
                variant_name: "Struct".into(),
                value: Some("21".into(),),
            },
            Output {
                enum_name: "FieldlessWithDiscrimants".into(),
                variant_name: "Tuple".into(),
                value: Some("11".into(),),
            },
            Output {
                enum_name: "FieldlessWithDiscrimants".into(),
                variant_name: "Unit".into(),
                value: Some("22".into(),),
            },
            Output {
                enum_name: "Pathological".into(),
                variant_name: "Max".into(),
                value: Some("170141183460469231731687303715884105727".into(),),
            },
            Output {
                enum_name: "Pathological".into(),
                variant_name: "Min".into(),
                value: Some("-170141183460469231731687303715884105728".into(),),
            },
            Output {
                enum_name: "Pathological".into(),
                variant_name: "MinPlusOne".into(),
                value: Some("-170141183460469231731687303715884105727".into(),),
            },
            Output {
                enum_name: "Pathological".into(),
                variant_name: "MinPlusTwo".into(),
                value: Some("-170141183460469231731687303715884105726".into(),),
            },
        ],
        results
    );
=======
    // We write the results in the order the items appear in the test file,
    // and sort them afterward in order to compare with the (sorted) query results.
    // This makes it easier to verify that the expected data here is correct
    // by reading it side-by-side with the file.
    let mut expected_results = vec![
        Output {
            name: "top_level".into(),
            has_body: true,
        },
        Output {
            name: "inside_impl_block".into(),
            has_body: true,
        },
        Output {
            name: "trait_no_body".into(),
            has_body: false,
        },
        Output {
            name: "trait_with_body".into(),
            has_body: true,
        },
        Output {
            name: "extern_no_body".into(),
            has_body: false,
        },
    ];
    expected_results.sort_unstable();

    similar_asserts::assert_eq!(expected_results, results);
>>>>>>> 32418dda
}<|MERGE_RESOLUTION|>--- conflicted
+++ resolved
@@ -1924,30 +1924,93 @@
 }
 
 #[test]
-<<<<<<< HEAD
-fn enum_discriminants() {
-    let path = "./localdata/test_data/enum_discriminants/rustdoc.json";
-=======
 fn function_has_body() {
     let path = "./localdata/test_data/function_has_body/rustdoc.json";
->>>>>>> 32418dda
     let content = std::fs::read_to_string(path)
         .with_context(|| format!("Could not load {path} file, did you forget to run ./scripts/regenerate_test_rustdocs.sh ?"))
         .expect("failed to load rustdoc");
 
     let crate_ = serde_json::from_str(&content).expect("failed to parse rustdoc");
     let indexed_crate = IndexedCrate::new(&crate_);
-<<<<<<< HEAD
+    let adapter = Arc::new(RustdocAdapter::new(&indexed_crate, None));
+
+    let query = r#"
+{
+    Crate {
+        item {
+            ... on Function {
+                name @output
+                has_body @output
+            }
+        }
+    }
+}
+"#;
+
+    let variables: BTreeMap<&str, &str> = BTreeMap::default();
+
+    let schema =
+        Schema::parse(include_str!("../rustdoc_schema.graphql")).expect("schema failed to parse");
+
+    #[derive(Debug, PartialOrd, Ord, PartialEq, Eq, serde::Deserialize)]
+    struct Output {
+        name: String,
+        has_body: bool,
+    }
+
+    let mut results: Vec<_> =
+        trustfall::execute_query(&schema, adapter.clone(), query, variables.clone())
+            .expect("failed to run query")
+            .map(|row| row.try_into_struct().expect("shape mismatch"))
+            .collect();
+    results.sort_unstable();
+
+    // We write the results in the order the items appear in the test file,
+    // and sort them afterward in order to compare with the (sorted) query results.
+    // This makes it easier to verify that the expected data here is correct
+    // by reading it side-by-side with the file.
+    let mut expected_results = vec![
+        Output {
+            name: "top_level".into(),
+            has_body: true,
+        },
+        Output {
+            name: "inside_impl_block".into(),
+            has_body: true,
+        },
+        Output {
+            name: "trait_no_body".into(),
+            has_body: false,
+        },
+        Output {
+            name: "trait_with_body".into(),
+            has_body: true,
+        },
+        Output {
+            name: "extern_no_body".into(),
+            has_body: false,
+        },
+    ];
+    expected_results.sort_unstable();
+
+    similar_asserts::assert_eq!(expected_results, results);
+}
+
+#[test]
+fn enum_discriminants() {
+    let path = "./localdata/test_data/enum_discriminants/rustdoc.json";
+    let content = std::fs::read_to_string(path)
+        .with_context(|| format!("Could not load {path} file, did you forget to run ./scripts/regenerate_test_rustdocs.sh ?"))
+        .expect("failed to load rustdoc");
+
+    let crate_ = serde_json::from_str(&content).expect("failed to parse rustdoc");
+    let indexed_crate = IndexedCrate::new(&crate_);
     let adapter = RustdocAdapter::new(&indexed_crate, None);
-=======
-    let adapter = Arc::new(RustdocAdapter::new(&indexed_crate, None));
->>>>>>> 32418dda
 
     let query = r#"
 {
     Crate {
         item {
-<<<<<<< HEAD
             ... on Enum {
                 enum_name: name @output
                 variant {
@@ -1962,25 +2025,12 @@
 }
 "#;
     let variables: BTreeMap<&str, &str> = btreemap! {};
-=======
-            ... on Function {
-                name @output
-                has_body @output
-            }
-        }
-    }
-}
-"#;
-
-    let variables: BTreeMap<&str, &str> = BTreeMap::default();
->>>>>>> 32418dda
 
     let schema =
         Schema::parse(include_str!("../rustdoc_schema.graphql")).expect("schema failed to parse");
 
     #[derive(Debug, PartialOrd, Ord, PartialEq, Eq, serde::Deserialize)]
     struct Output {
-<<<<<<< HEAD
         enum_name: String,
         variant_name: String,
         value: Option<String>,
@@ -1988,20 +2038,11 @@
 
     let mut results: Vec<Output> =
         trustfall::execute_query(&schema, adapter.into(), query, variables.clone())
-=======
-        name: String,
-        has_body: bool,
-    }
-
-    let mut results: Vec<_> =
-        trustfall::execute_query(&schema, adapter.clone(), query, variables.clone())
->>>>>>> 32418dda
             .expect("failed to run query")
             .map(|row| row.try_into_struct().expect("shape mismatch"))
             .collect();
     results.sort_unstable();
 
-<<<<<<< HEAD
     similar_asserts::assert_eq!(
         vec![
             Output {
@@ -2117,35 +2158,4 @@
         ],
         results
     );
-=======
-    // We write the results in the order the items appear in the test file,
-    // and sort them afterward in order to compare with the (sorted) query results.
-    // This makes it easier to verify that the expected data here is correct
-    // by reading it side-by-side with the file.
-    let mut expected_results = vec![
-        Output {
-            name: "top_level".into(),
-            has_body: true,
-        },
-        Output {
-            name: "inside_impl_block".into(),
-            has_body: true,
-        },
-        Output {
-            name: "trait_no_body".into(),
-            has_body: false,
-        },
-        Output {
-            name: "trait_with_body".into(),
-            has_body: true,
-        },
-        Output {
-            name: "extern_no_body".into(),
-            has_body: false,
-        },
-    ];
-    expected_results.sort_unstable();
-
-    similar_asserts::assert_eq!(expected_results, results);
->>>>>>> 32418dda
 }