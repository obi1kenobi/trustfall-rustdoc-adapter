<<<<<<< HEAD
use std::collections::BTreeMap;
use std::{rc::Rc, sync::Arc};
=======
use std::sync::Arc;
>>>>>>> 37d872c8

use anyhow::Context;
use maplit::btreemap;
use trustfall::{FieldValue, Schema};

use crate::{IndexedCrate, RustdocAdapter};

#[test]
fn rustdoc_json_format_version() {
    let path = "./localdata/test_data/reexport/rustdoc.json";
    let content = std::fs::read_to_string(path)
        .with_context(|| format!("Could not load {path} file, did you forget to run ./scripts/regenerate_test_rustdocs.sh ?"))
        .expect("failed to load rustdoc");

    let expected_version = rustdoc_types::FORMAT_VERSION;
    let actual_version = crate::test_util::detect_rustdoc_format_version(&content)
        .expect("unrecognized rustdoc format");

    assert_eq!(
        expected_version, actual_version,
        "Expected to find rustdoc v{expected_version} but got v{actual_version} instead.",
    );
}

/// Ensure that methods implemented on references (like `&Foo`) show up in queries.
#[test]
fn impl_for_ref() {
    let path = "./localdata/test_data/impl_for_ref/rustdoc.json";
    let content = std::fs::read_to_string(path)
        .with_context(|| format!("Could not load {path} file, did you forget to run ./scripts/regenerate_test_rustdocs.sh ?"))
        .expect("failed to load rustdoc");

    let crate_ = serde_json::from_str(&content).expect("failed to parse rustdoc");
    let indexed_crate = IndexedCrate::new(&crate_);
    let adapter = RustdocAdapter::new(&indexed_crate, None);

    let query = r#"
{
    Crate {
        item {
            ... on Struct {
                name @filter(op: "=", value: ["$struct"])

                impl @fold @transform(op: "count") @output(name: "matching_methods") {
                    method {
                        name @filter(op: "=", value: ["$method"])
                    }
                }
            }
        }
    }
}
"#;
    let variables = btreemap! {
        "struct" => "StringHolder",
        "method" => "eq",
    };

    let schema =
        Schema::parse(include_str!("../rustdoc_schema.graphql")).expect("schema failed to parse");
    let results: Vec<_> = trustfall::execute_query(&schema, Arc::new(adapter), query, variables)
        .expect("failed to run query")
        .collect();

    assert_eq!(
        vec![btreemap! {
            Arc::from("matching_methods") => FieldValue::Uint64(3),
        }],
        results
    );
}

#[test]
fn rustdoc_finds_supertrait() {
    let path = "./localdata/test_data/supertrait/rustdoc.json";
    let content = std::fs::read_to_string(path)
        .with_context(|| format!("Could not load {path} file, did you forget to run ./scripts/regenerate_test_rustdocs.sh ?"))
        .expect("failed to load rustdoc");

    let crate_ = serde_json::from_str(&content).expect("failed to parse rustdoc");
    let indexed_crate = IndexedCrate::new(&crate_);
    let adapter = RustdocAdapter::new(&indexed_crate, None);

    let query = r#"
{
    Crate {
        item {
            ... on Trait {
                supertrait {
                    name @output
                }
            }
        }
    }
}
"#;

    let variables: BTreeMap<&str, &str> = BTreeMap::default();

    let schema =
        Schema::parse(include_str!("../rustdoc_schema.graphql")).expect("schema failed to parse");
    let results: Vec<_> = trustfall::execute_query(&schema, Rc::new(adapter), query, variables)
        .expect("failed to run query")
        .collect();

    assert_eq!(
        vec![
            btreemap! {
                Arc::from("name") => FieldValue::String("supertrait2".to_string()),
            },
            btreemap! {
                Arc::from("name") => FieldValue::String("supertrait".to_string()),
            }
        ],
        results
    );
}<|MERGE_RESOLUTION|>--- conflicted
+++ resolved
@@ -1,9 +1,5 @@
-<<<<<<< HEAD
 use std::collections::BTreeMap;
-use std::{rc::Rc, sync::Arc};
-=======
 use std::sync::Arc;
->>>>>>> 37d872c8
 
 use anyhow::Context;
 use maplit::btreemap;
@@ -105,7 +101,7 @@
 
     let schema =
         Schema::parse(include_str!("../rustdoc_schema.graphql")).expect("schema failed to parse");
-    let results: Vec<_> = trustfall::execute_query(&schema, Rc::new(adapter), query, variables)
+    let results: Vec<_> = trustfall::execute_query(&schema, Arc::new(adapter), query, variables)
         .expect("failed to run query")
         .collect();
 
