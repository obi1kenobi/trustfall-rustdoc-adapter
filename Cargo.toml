--- conflicted
+++ resolved
@@ -11,11 +11,7 @@
 # See more keys and their definitions at https://doc.rust-lang.org/cargo/reference/manifest.html
 
 [dependencies]
-<<<<<<< HEAD
-trustfall = { version = "0.3.4", path = "../trustfall/trustfall" }
-=======
 trustfall = "0.4.0-beta"
->>>>>>> a622ff0b
 rustdoc-types = "0.20.0"
 
 [dev-dependencies]
