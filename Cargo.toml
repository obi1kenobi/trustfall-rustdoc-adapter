[package]
name = "trustfall-rustdoc-adapter"
version = "24.2.0"
edition = "2021"
authors = ["Predrag Gruevski <obi1kenobi82@gmail.com>"]
license = "Apache-2.0 OR MIT"
description = "Trustfall query adapter for rustdoc JSON data."
repository = "https://github.com/obi1kenobi/trustfall-rustdoc-adapter"
readme = "./README.md"

# See more keys and their definitions at https://doc.rust-lang.org/cargo/reference/manifest.html

[dependencies]
<<<<<<< HEAD
trustfall_core = { version = "0.3.2", path = "../trustfall/trustfall_core" }
=======
trustfall = "0.4.0-beta.1"
>>>>>>> e25d3dd8
rustdoc-types = "0.20.0"

[dev-dependencies]
anyhow = "1.0.58"
itertools = "0.10.5"
serde_json = "1.0.85"
serde = { version = "1.0.145", features = ["derive"] }
maplit = "1.0.2"
version_check = "0.9.4"<|MERGE_RESOLUTION|>--- conflicted
+++ resolved
@@ -11,11 +11,7 @@
 # See more keys and their definitions at https://doc.rust-lang.org/cargo/reference/manifest.html
 
 [dependencies]
-<<<<<<< HEAD
-trustfall_core = { version = "0.3.2", path = "../trustfall/trustfall_core" }
-=======
 trustfall = "0.4.0-beta.1"
->>>>>>> e25d3dd8
 rustdoc-types = "0.20.0"
 
 [dev-dependencies]
