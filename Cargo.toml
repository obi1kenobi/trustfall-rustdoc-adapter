[package]
name = "trustfall-rustdoc-adapter"
<<<<<<< HEAD
version = "34.0.3"
=======
version = "36.0.0"
>>>>>>> 3c078af5
edition = "2021"
authors = ["Predrag Gruevski <obi1kenobi82@gmail.com>"]
license = "Apache-2.0 OR MIT"
description = "Trustfall query adapter for rustdoc JSON data."
repository = "https://github.com/obi1kenobi/trustfall-rustdoc-adapter"
readme = "./README.md"

# See more keys and their definitions at https://doc.rust-lang.org/cargo/reference/manifest.html

[dependencies]
trustfall = "0.7.1"
rayon = { version = "1.10.0", optional = true }
rustc-hash = { version = "2.0.0", optional = true }

#
# Keep this dependency last, its own block, since we change it often via automated means
# and we'd like to avoid merge conflicts.
#
rustdoc-types = "0.32.0"
#
# No dependencies after this point. Put all dependencies above this section.
#

[features]
default = []
# Enable rayon for speeding up building `IndexedCrate`, this massively improves
# performance on big crates, but may impact performance on small crates and
# definitely increases the memory usage
rayon = ["dep:rayon"]
# Use rustc-hash::{FxHashMap, FxHashSet} internally for improved performance
rustc-hash = ["dep:rustc-hash"]

[[bench]]
name = "indexed_crate"
harness = false

[profile.bench]
debug = 1 # We only need function name information (for flamegraphs)

[dev-dependencies]
anyhow = "1.0.89"
criterion = "0.5.1"
itertools = "0.13.0"
serde_json = "1.0.128"
serde = { version = "1.0.210", features = ["derive"] }
maplit = "1.0.2"
version_check = "0.9.5"
similar-asserts = { version = "1.6.0", features = ["serde"] }<|MERGE_RESOLUTION|>--- conflicted
+++ resolved
@@ -1,10 +1,6 @@
 [package]
 name = "trustfall-rustdoc-adapter"
-<<<<<<< HEAD
-version = "34.0.3"
-=======
 version = "36.0.0"
->>>>>>> 3c078af5
 edition = "2021"
 authors = ["Predrag Gruevski <obi1kenobi82@gmail.com>"]
 license = "Apache-2.0 OR MIT"
