name: CI

on:
  pull_request:
  push:
    branches:
      - main
      - rustdoc-v*

env:
  RUST_BACKTRACE: 1
  CARGO_TERM_COLOR: always

jobs:
  ci-everything:
    name: All CI stages
    runs-on: ubuntu-latest
    needs:
      - lint
      - rust-tests
    if: ${{ success() || failure() }}  # Run this job even if a dependency has failed.
    steps:
      - name: Job outcomes
        run: |
          echo "lint: ${{ needs.lint.result }}"
          echo "rust-tests: ${{ needs.rust-tests.result }}"

      # Fail this required job if any of its dependent jobs have failed.
      #
      # Do not attempt to consolidate these steps into one step, it won't work.
      # Multi-line `if` clauses are not evaluated properly: see the intermediate commits in
      # https://github.com/obi1kenobi/cargo-semver-checks/pull/405
      - if: ${{ needs.lint.result != 'success' }}
        run: exit 1
      - if: ${{ needs.rust-tests.result != 'success' }}
        run: exit 1

  lint:
    name: Check lint and rustfmt
    runs-on: ubuntu-latest
    steps:
      - name: Checkout
        uses: actions/checkout@v4
        with:
          persist-credentials: false

      - name: Install rust
        uses: actions-rust-lang/setup-rust-toolchain@v1
        with:
          components: rustfmt, clippy
          rustflags: ""

      - name: cargo clippy
        run: cargo clippy --workspace --all-features --all-targets -- -D warnings -Dclippy::print_stdout -Dclippy::print_stderr -Dclippy::dbg_macro --allow deprecated

      - name: cargo fmt
        run: cargo fmt -- --check

      - name: cargo doc
        env:
          RUSTDOCFLAGS: -D warnings
        run: cargo doc --workspace --all-features --no-deps --document-private-items

  rust-tests:
    name: Run tests
    runs-on: ubuntu-latest
    strategy:
      matrix:
<<<<<<< HEAD
        toolchain: ["1.77", "1.78"]
=======
        toolchain: ["nightly"]
>>>>>>> 32418dda
    steps:
      - name: Checkout
        uses: actions/checkout@v4
        with:
          persist-credentials: false

      - name: Install rust
        uses: actions-rust-lang/setup-rust-toolchain@v1
        with:
          toolchain: ${{ matrix.toolchain }}
          rustflags: ""

      - name: Regenerate test data
        run: ./scripts/regenerate_test_rustdocs.sh +${{ matrix.toolchain }}

      - name: compile
        run: cargo test --no-run

      - name: test
        run: cargo test

      - name: compile with rayon
        run: cargo test --no-run --features rayon

      - name: test with rayon
        run: cargo test --features rayon

  publish:
    name: Publish to crates.io
    runs-on: ubuntu-latest
    needs:
      - should-publish
      - ci-everything
      - pre-publish-checks
    if: needs.should-publish.outputs.is_new_version == 'yes' && startsWith(github.ref, 'refs/heads/rustdoc-v')
    steps:
      - name: Checkout
        uses: actions/checkout@v4
        with:
          persist-credentials: true

      - name: Install rust
        uses: actions-rust-lang/setup-rust-toolchain@v1
        with:
          cache: false
          rustflags: ""

      - name: Tag the version
        run: |
          set -euxo pipefail
          export CURRENT_VERSION="$(./scripts/get_current_version.sh trustfall-rustdoc-adapter)"
          git tag "v$CURRENT_VERSION"
          git push origin "v$CURRENT_VERSION"

      - name: Publish
        env:
          CARGO_REGISTRY_TOKEN: ${{ secrets.CARGO_REGISTRY_TOKEN }}
        run: cargo publish

  should-publish:
    name: Check if version changed
    runs-on: ubuntu-latest
    outputs:
      is_new_version: ${{ steps.check.outputs.is_new_version }}
    steps:
      - name: Checkout
        uses: actions/checkout@v4
        with:
          persist-credentials: false

      - id: check
        run: |
          set +e
          ./scripts/is_version_already_uploaded.sh trustfall-rustdoc-adapter
          export EXIT_CODE="$?"
          set -e
          if [[ "$EXIT_CODE" == "7" ]]; then
            echo "is_new_version=no" >> $GITHUB_OUTPUT
          elif [[ "$EXIT_CODE" == "0" ]]; then
            echo "is_new_version=yes" >> $GITHUB_OUTPUT
          else
            # Unexpected outcome, indicates a bug.
            exit "$EXIT_CODE"
          fi

  pre-publish-checks:
    name: Check for semver compliance
    runs-on: ubuntu-latest
    needs:
      - ci-everything
      - should-publish
    if: needs.should-publish.outputs.is_new_version == 'yes'
    steps:
      - name: Checkout
        uses: actions/checkout@v4
        with:
          persist-credentials: false

      - name: Check semver
        uses: obi1kenobi/cargo-semver-checks-action@v2<|MERGE_RESOLUTION|>--- conflicted
+++ resolved
@@ -1,5 +1,3 @@
-name: CI
-
 on:
   pull_request:
   push:
@@ -66,11 +64,7 @@
     runs-on: ubuntu-latest
     strategy:
       matrix:
-<<<<<<< HEAD
-        toolchain: ["1.77", "1.78"]
-=======
         toolchain: ["nightly"]
->>>>>>> 32418dda
     steps:
       - name: Checkout
         uses: actions/checkout@v4
